--- conflicted
+++ resolved
@@ -106,11 +106,7 @@
     try:
         return Path(git.Repo(search_parent_directories=True).git_dir).parent.resolve()
     except git.exc.InvalidGitRepositoryError:
-<<<<<<< HEAD
         logger.error(f"Cannot detect repository in {Path.cwd()}")
-        raise typer.Exit(1) from None  # no need for whole stack trace
-=======
-        logger.error(f"Cannot detect repository in {Path().resolve()}")
         raise typer.Exit(1) from None  # no need for whole stack trace
 
 
@@ -127,5 +123,4 @@
 
         case _:
             error = "can not detect main/master branch. Use --base-branch <the branch to use>"
-    raise RuntimeError(error)
->>>>>>> 94804c44
+    raise RuntimeError(error)